[package]
name = "checkout"
<<<<<<< HEAD
version = "0.3.0"
=======
version = "0.2.0"
>>>>>>> 1ff565cd
authors = ["Trevor Wilson <trevor@telco.in>"]
edition = "2018"

[dependencies]
reqwest = { version = "0.12.14", features = ["json"] }
serde = { version = "1.0.136", features = ["derive"] }
thiserror = "1.0.24"
secrecy = "0.8.0"
bigdecimal = { version = "0.4.7", features = ["serde"] } # must satisfy diesel requirements

[dev-dependencies]
dotenvy = "0.15.0"
rand = "0.9.0"
tokio = { version = "1.44.0", features = ["macros", "rt"] }
once_cell = "1.7.2"<|MERGE_RESOLUTION|>--- conflicted
+++ resolved
@@ -1,10 +1,6 @@
 [package]
 name = "checkout"
-<<<<<<< HEAD
 version = "0.3.0"
-=======
-version = "0.2.0"
->>>>>>> 1ff565cd
 authors = ["Trevor Wilson <trevor@telco.in>"]
 edition = "2018"
 
