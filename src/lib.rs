--- conflicted
+++ resolved
@@ -395,11 +395,7 @@
 
 #[cfg(test)]
 mod tests {
-<<<<<<< HEAD
-=======
     use bigdecimal::BigDecimal;
-    use futures03::future::{FutureExt, TryFutureExt};
->>>>>>> 3455c3ce
     use once_cell::sync::OnceCell;
 
     use super::*;
@@ -463,15 +459,8 @@
         }
     }
 
-<<<<<<< HEAD
     #[tokio::test]
     async fn payout_request_processed() {
-        let payment = create_payment("4242424242424242".to_string(), 6, 2025, None, 2000);
-=======
-    #[test]
-    fn payout_request_processed() {
-        let mut rt = Runtime::new().unwrap();
-
         let payment = create_payment(
             "4242424242424242".to_string(),
             6,
@@ -479,7 +468,6 @@
             None,
             BigDecimal::try_from(20.00).unwrap(),
         );
->>>>>>> 3455c3ce
         let payment: &'static _ = Box::leak(Box::new(payment));
 
         let response = client().create_payment(payment).await.unwrap();
@@ -507,15 +495,9 @@
         };
     }
 
+    #[tokio::test]
     #[ignore] // response code is 10000 (Approved) even with XXX05 as the amount
-<<<<<<< HEAD
-    #[tokio::test]
     async fn payout_request_declined() {
-        let payment = create_payment("4242424242424242".to_string(), 6, 2025, None, 12305);
-=======
-    fn payout_request_declined() {
-        let mut rt = Runtime::new().unwrap();
-
         let payment = create_payment(
             "4242424242424242".to_string(),
             6,
@@ -523,7 +505,6 @@
             None,
             BigDecimal::try_from(123.05).unwrap(),
         );
->>>>>>> 3455c3ce
         let payment: &'static _ = Box::leak(Box::new(payment));
 
         let response = client().create_payment(payment).await;
